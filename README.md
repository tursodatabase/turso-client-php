--- conflicted
+++ resolved
@@ -98,11 +98,8 @@
 </details>
 
 <details>
-<<<<<<< HEAD
   <summary><b>Manual Installation<b></summary>
-=======
-  <summary><b>Manual Installation</b></summary>
->>>>>>> 923751fa
+
   Download the latest build extension/driver binary you can see at <a href="https://github.com/tursodatabase/turso-client-php/releases">release</a> page.
 
   - Extract the archive
